--- conflicted
+++ resolved
@@ -1,10 +1,6 @@
 """Health check and configuration endpoints for API monitoring."""
 
-<<<<<<< HEAD
-from datetime import datetime
-=======
 from datetime import UTC, datetime
->>>>>>> bfa3c6c0
 import os
 
 from fastapi import APIRouter
@@ -50,11 +46,7 @@
             "POST /summarize": "Full LangGraph workflow analysis",
             "POST /stream-summarize": "Streaming analysis with progress",
         },
-<<<<<<< HEAD
-        "timestamp": datetime.now(datetime.UTC).isoformat(),
-=======
         "timestamp": datetime.now(UTC).isoformat(),
->>>>>>> bfa3c6c0
     }
 
 
@@ -63,11 +55,7 @@
     return {
         "status": "healthy",
         "message": f"{API_TITLE} is running",
-<<<<<<< HEAD
-        "timestamp": datetime.now(datetime.UTC).isoformat(),
-=======
         "timestamp": datetime.now(UTC).isoformat(),
->>>>>>> bfa3c6c0
         "version": API_VERSION,
         "environment": {
             "gemini_configured": bool(os.getenv("GEMINI_API_KEY")),
