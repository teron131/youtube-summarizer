"""Request and Response models for the API"""

<<<<<<< HEAD
from datetime import datetime, timezone
=======
from datetime import UTC, datetime
>>>>>>> bfa3c6c0

from pydantic import BaseModel, Field, model_validator
from youtube_summarizer.summarizer import Analysis, Quality


class BaseResponse(BaseModel):
    status: str = Field(description="Response status: success or error")
    message: str = Field(description="Human-readable message")
<<<<<<< HEAD
    timestamp: str = Field(default_factory=lambda: datetime.now(timezone.utc).isoformat())
=======
    timestamp: str = Field(default_factory=lambda: datetime.now(UTC).isoformat())
>>>>>>> bfa3c6c0


class YouTubeRequest(BaseModel):
    url: str = Field(..., min_length=10, description="YouTube video URL")


class SummarizeRequest(BaseModel):
    content: str | None = Field(
        default=None,
        description="Content to analyze (YouTube URL or transcript text)",
    )
    content_type: str = Field(default="url", pattern=r"^(url|transcript)$")
    analysis_model: str = Field(
        default="x-ai/grok-4.1-fast",
        description="Model for analysis generation",
    )
    quality_model: str = Field(
        default="x-ai/grok-4.1-fast",
        description="Model for quality evaluation",
    )
    target_language: str | None = Field(
        default="en",
        description="Target language for translation (ISO language code)",
    )

    @model_validator(mode="after")
    def validate_content_based_on_type(self):
        if not self.content or not self.content.strip():
            content_label = "Content" if self.content_type == "transcript" else "Valid URL"
            raise ValueError(f"{content_label} is required when content_type is '{self.content_type}'")
        return self


class ScrapResponse(BaseResponse):
    url: str | None = None
    title: str | None = None
    author: str | None = None
    transcript: str | None = None
    duration: str | None = None
    thumbnail: str | None = None
    view_count: int | None = None
    like_count: int | None = None
    upload_date: str | None = None
    processing_time: str


class SummarizeResponse(BaseResponse):
    analysis: Analysis
    quality: Quality | None = None
    processing_time: str
    iteration_count: int = Field(default=1)
    analysis_model: str = Field(description="Model used for analysis")
    quality_model: str = Field(description="Model used for quality evaluation")
    target_language: str | None = Field(
        default=None,
        description="Target language used for translation",
    )


class ConfigurationResponse(BaseResponse):
    available_models: dict[str, str] = Field(description="Available models for selection")
    supported_languages: dict[str, str] = Field(
        description="Supported languages for translation",
    )
    default_analysis_model: str = Field(description="Default analysis model")
    default_quality_model: str = Field(description="Default quality model")
    default_target_language: str = Field(description="Default target language")<|MERGE_RESOLUTION|>--- conflicted
+++ resolved
@@ -1,23 +1,16 @@
 """Request and Response models for the API"""
 
-<<<<<<< HEAD
-from datetime import datetime, timezone
-=======
 from datetime import UTC, datetime
->>>>>>> bfa3c6c0
 
 from pydantic import BaseModel, Field, model_validator
+
 from youtube_summarizer.summarizer import Analysis, Quality
 
 
 class BaseResponse(BaseModel):
     status: str = Field(description="Response status: success or error")
     message: str = Field(description="Human-readable message")
-<<<<<<< HEAD
-    timestamp: str = Field(default_factory=lambda: datetime.now(timezone.utc).isoformat())
-=======
     timestamp: str = Field(default_factory=lambda: datetime.now(UTC).isoformat())
->>>>>>> bfa3c6c0
 
 
 class YouTubeRequest(BaseModel):
