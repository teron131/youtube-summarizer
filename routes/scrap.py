"""Video scraping endpoint for extracting YouTube metadata and transcripts."""

<<<<<<< HEAD
from datetime import datetime, timezone

from fastapi import APIRouter, HTTPException
=======
from datetime import UTC, datetime

from fastapi import APIRouter, HTTPException

from routes.schema import ScrapResponse, YouTubeRequest
>>>>>>> bfa3c6c0
from youtube_summarizer.scrapper import scrap_youtube
from youtube_summarizer.utils import clean_youtube_url, is_youtube_url

from routes.schema import ScrapResponse, YouTubeRequest

from .errors import handle_exception, require_env_key
from .helpers import get_processing_time, parse_scraper_result, run_async_task

router = APIRouter()


@router.post("/scrap", response_model=ScrapResponse)
async def scrap_video(request: YouTubeRequest):
    require_env_key("SCRAPECREATORS_API_KEY")
<<<<<<< HEAD
    start_time = datetime.now(timezone.utc)
=======
    start_time = datetime.now(UTC)
>>>>>>> bfa3c6c0

    try:
        url = request.url.strip()
        if not url:
            raise HTTPException(status_code=400, detail="URL is required")

        if not is_youtube_url(url):
            raise HTTPException(status_code=400, detail="Invalid YouTube URL")

        url = clean_youtube_url(url)

        result = await run_async_task(scrap_youtube, url)
        data = parse_scraper_result(result)

        return ScrapResponse(
            status="success",
            message="Video scraped successfully",
            url=data["url"],
            title=data["title"],
            author=data["author"],
            transcript=data["transcript"],
            duration=data["duration"],
            thumbnail=data["thumbnail"],
            view_count=data["view_count"],
            like_count=data["like_count"],
            upload_date=data["upload_date"],
            processing_time=get_processing_time(start_time),
        )
    except HTTPException:
        raise
    except Exception as e:
        raise handle_exception(e, "Scraping") from e<|MERGE_RESOLUTION|>--- conflicted
+++ resolved
@@ -1,20 +1,12 @@
 """Video scraping endpoint for extracting YouTube metadata and transcripts."""
 
-<<<<<<< HEAD
-from datetime import datetime, timezone
-
-from fastapi import APIRouter, HTTPException
-=======
 from datetime import UTC, datetime
 
 from fastapi import APIRouter, HTTPException
 
 from routes.schema import ScrapResponse, YouTubeRequest
->>>>>>> bfa3c6c0
 from youtube_summarizer.scrapper import scrap_youtube
 from youtube_summarizer.utils import clean_youtube_url, is_youtube_url
-
-from routes.schema import ScrapResponse, YouTubeRequest
 
 from .errors import handle_exception, require_env_key
 from .helpers import get_processing_time, parse_scraper_result, run_async_task
@@ -25,11 +17,7 @@
 @router.post("/scrap", response_model=ScrapResponse)
 async def scrap_video(request: YouTubeRequest):
     require_env_key("SCRAPECREATORS_API_KEY")
-<<<<<<< HEAD
-    start_time = datetime.now(timezone.utc)
-=======
     start_time = datetime.now(UTC)
->>>>>>> bfa3c6c0
 
     try:
         url = request.url.strip()
