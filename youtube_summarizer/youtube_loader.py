--- conflicted
+++ resolved
@@ -109,7 +109,7 @@
             return subtitle_text if subtitle_text.strip() else None
 
     except Exception as e:
-        logger.warning("Failed to process subtitle file %s: %s", filepath, e)
+        logger.warning(f"Failed to process subtitle file {filepath}: {e}")
         return None
 
 
@@ -126,7 +126,7 @@
     Raises:
         RuntimeError: If video info extraction fails
     """
-    logger.info("Extracting video info for: %s", url)
+    logger.info(f"Extracting video info for: {url}")
 
     try:
         info = _extract_yt_dlp_info(url, {"quiet": True, "no_warnings": True})
@@ -146,7 +146,7 @@
             "url": url,
         }
 
-        logger.info("Video info extracted: %s by %s", metadata["title"], metadata["author"])
+        logger.info(f"Video info extracted: {metadata['title']} by {metadata['author']}")
         return metadata
 
     except Exception as e:
@@ -161,7 +161,7 @@
     import os
     import tempfile
 
-    logger.info("Downloading audio for: %s", url)
+    logger.info(f"Downloading audio for: {url}")
 
     # Simplified and more reliable configuration
     download_opts = {
@@ -197,7 +197,7 @@
 
                 # List all files in the temp directory for debugging
                 all_files = os.listdir(".")
-                logger.info("Files in temp directory: %s", all_files)
+                logger.info(f"Files in temp directory: {all_files}")
 
                 # Look for any audio files using glob patterns
                 audio_patterns = ["*.m4a", "*.mp3", "*.webm", "*.opus", "*.aac", "*.wav"]
@@ -207,7 +207,7 @@
                     matching_files = glob.glob(pattern)
                     if matching_files:
                         downloaded_file = matching_files[0]  # Take the first match
-                        logger.info("Found audio file: %s", downloaded_file)
+                        logger.info(f"Found audio file: {downloaded_file}")
                         break
 
                 # Fallback: look for files with 'audio' in the name
@@ -215,7 +215,7 @@
                     for filename in all_files:
                         if any(ext in filename.lower() for ext in [".m4a", ".mp3", ".webm", ".opus", ".aac", ".wav"]):
                             downloaded_file = filename
-                            logger.info("Found audio file (fallback): %s", downloaded_file)
+                            logger.info(f"Found audio file (fallback): {downloaded_file}")
                             break
 
                 if not downloaded_file and all_files:
@@ -223,18 +223,14 @@
                     largest_file = max(all_files, key=lambda f: os.path.getsize(f) if os.path.isfile(f) else 0)
                     if os.path.getsize(largest_file) > 1024:  # At least 1KB
                         downloaded_file = largest_file
-<<<<<<< HEAD
-                        logger.info("Using largest file as audio: %s", downloaded_file)
-=======
                         logger.info(f"Using largest file as audio: {downloaded_file}")
->>>>>>> bfa3c6c0
 
                 if not downloaded_file:
                     raise RuntimeError(f"No audio file found after download. Files in directory: {all_files}")
 
                 # Read the file into memory
                 file_path = os.path.join(temp_dir, downloaded_file)
-                logger.info("Reading audio file: %s", file_path)
+                logger.info(f"Reading audio file: {file_path}")
 
                 with open(file_path, "rb") as f:
                     audio_data = f.read()
@@ -242,14 +238,14 @@
                 if len(audio_data) == 0:
                     raise RuntimeError(f"Downloaded file is empty: {downloaded_file}")
 
-                logger.info("Successfully downloaded %s bytes of audio data", len(audio_data))
+                logger.info(f"Successfully downloaded {len(audio_data)} bytes of audio data")
                 return audio_data
 
             finally:
                 os.chdir(original_cwd)
 
     except Exception as e:
-        logger.error("Audio download failed: %s", e)
+        logger.error(f"Audio download failed: {e}")
         raise RuntimeError(f"Audio download failed: {e}") from e
 
 
@@ -263,17 +259,17 @@
         if not filepath or not os.path.exists(filepath):
             continue
 
-        logger.info("Processing caption file for %s: %s", lang, filepath)
+        logger.info(f"Processing caption file for {lang}: {filepath}")
         subtitle = _process_subtitle_file(filepath)
 
         # Clean up the subtitle file
         try:
             os.remove(filepath)
         except Exception as e:
-            logger.warning("Failed to clean up subtitle file %s: %s", filepath, e)
+            logger.warning(f"Failed to clean up subtitle file {filepath}: {e}")
 
         if subtitle and subtitle.strip():
-            logger.info("Successfully loaded caption %s, length: %s characters", lang, len(subtitle))
+            logger.info(f"Successfully loaded caption {lang}, length: {len(subtitle)} characters")
             return subtitle
 
     return None
@@ -292,7 +288,7 @@
     Raises:
         RuntimeError: If video loading fails
     """
-    logger.info("Loading YouTube video: %s", url)
+    logger.info(f"Loading YouTube video: {url}")
 
     try:
         # Step 1: Extract metadata and captions
@@ -309,7 +305,7 @@
 
         duration = info.get("duration") or None
 
-        logger.info("Video accessible - Title: %s, Author: %s, Duration: %ss", title, author, duration)
+        logger.info(f"Video accessible - Title: {title}, Author: {author}, Duration: {duration}s")
 
         # Step 2: Try to extract captions
         subtitle = _extract_captions(info)
