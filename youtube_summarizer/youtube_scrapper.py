"""This module uses the Scrape Creators YouTube Video API to scrape a YouTube video and return the transcript and other metadata.

Docs: https://docs.scrapecreators.com/v1/youtube/video
The API result is wrapped by YouTubeScrapperResult object.

Important video metadata:
result.title: str = 'The Trillion Dollar Equation'
result.thumbnail: str = 'https://img.youtube.com/vi/A5w-dEgIU1M/maxresdefault.jpg'
result.channel.title: str = 'NVIDIA Developer'
result.durationFormatted: str = '00:06:32'
result.publishDateText: str = 'Feb 27, 2024'
result.viewCountInt: int = 13462116
result.likeCountInt: int = 321234
"""

import os
from typing import List, Optional

import requests
from dotenv import load_dotenv
from pydantic import BaseModel, ConfigDict

from .utils import clean_text, clean_youtube_url, is_youtube_url

load_dotenv()

SCRAPECREATORS_API_KEY = os.getenv("SCRAPECREATORS_API_KEY")


class Channel(BaseModel):
<<<<<<< HEAD
    model_config = ConfigDict(extra="ignore")

=======
    id: Optional[str] = None
    url: Optional[str] = None
    handle: Optional[str] = None
    title: Optional[str] = None


class WatchNextVideo(BaseModel):
    id: Optional[str] = None
>>>>>>> 4d19c12a
    title: Optional[str] = None


class TranscriptSegment(BaseModel):
    model_config = ConfigDict(extra="ignore")

    text: Optional[str] = None
    startMs: Optional[str] = None
    endMs: Optional[str] = None
    startTimeText: Optional[str] = None


class YouTubeScrapperResult(BaseModel):
    model_config = ConfigDict(populate_by_name=True, extra="ignore")

    title: Optional[str] = None
    description: Optional[str] = None
    likeCountInt: Optional[int] = None
    viewCountInt: Optional[int] = None
    publishDateText: Optional[str] = None
    channel: Optional[Channel] = None
    durationFormatted: Optional[str] = None
    transcript: Optional[List[TranscriptSegment]] = None
    transcript_only_text: Optional[str] = None

    @property
    def parsed_transcript(self) -> Optional[str]:
        """Return cleaned transcript text or None if unavailable."""
        if not self.transcript_only_text or not self.transcript_only_text.strip():
            return None
        return clean_text(self.transcript_only_text)

    @property
    def has_transcript(self) -> bool:
        """Check if video has a transcript available."""
        return bool(self.transcript and self.transcript_only_text and self.transcript_only_text.strip())


def scrap_youtube(youtube_url: str) -> YouTubeScrapperResult:
    """Scrape a YouTube video and return the transcript and other metadata.

    Uses the Scrape Creators YouTube API: https://api.scrapecreators.com/v1/youtube/video

    Args:
        youtube_url: The YouTube video URL to scrape

    Returns:
        YouTubeScrapperResult: Parsed video data including transcript and metadata
    """
    if not is_youtube_url(youtube_url):
        raise ValueError("Invalid YouTube URL")

    if not SCRAPECREATORS_API_KEY:
        raise ValueError("SCRAPECREATORS_API_KEY environment variable is required")

    youtube_url = clean_youtube_url(youtube_url)

    url = f"https://api.scrapecreators.com/v1/youtube/video?url={youtube_url}&get_transcript=true"
    headers = {"x-api-key": SCRAPECREATORS_API_KEY}
    response = requests.get(url, headers=headers)
    response.raise_for_status()

    result = response.json()
    return YouTubeScrapperResult.model_validate(result)<|MERGE_RESOLUTION|>--- conflicted
+++ resolved
@@ -28,10 +28,8 @@
 
 
 class Channel(BaseModel):
-<<<<<<< HEAD
     model_config = ConfigDict(extra="ignore")
 
-=======
     id: Optional[str] = None
     url: Optional[str] = None
     handle: Optional[str] = None
@@ -39,9 +37,18 @@
 
 
 class WatchNextVideo(BaseModel):
+    model_config = ConfigDict(extra="ignore")
+
     id: Optional[str] = None
->>>>>>> 4d19c12a
     title: Optional[str] = None
+    thumbnail: Optional[str] = None
+    channel: Optional[Channel] = None
+    publishDateText: Optional[str] = None
+    publishDate: Optional[str] = None  # API returns ISO string, not datetime
+    viewCountText: Optional[str] = None
+    viewCountInt: Optional[int] = None
+    lengthText: Optional[str] = None
+    videoUrl: Optional[str] = None
 
 
 class TranscriptSegment(BaseModel):
