"""YouTube video transcript summarization using LangChain with LangGraph self-checking workflow."""

from collections.abc import Generator
<<<<<<< HEAD
import logging
=======
>>>>>>> bfa3c6c0
from typing import Literal

from langchain_core.messages import HumanMessage, SystemMessage
from langgraph.graph import END, START, StateGraph
from pydantic import BaseModel, Field, field_validator

from .openrouter import ChatOpenRouter
from .scrapper import YouTubeScrapperResult, scrap_youtube
from .utils import is_youtube_url, s2hk

logger = logging.getLogger(__name__)

# ============================================================================
# Configuration
# ============================================================================

ANALYSIS_MODEL = "x-ai/grok-4.1-fast"
QUALITY_MODEL = "x-ai/grok-4.1-fast"
MIN_QUALITY_SCORE = 80
MAX_ITERATIONS = 2
TARGET_LANGUAGE = "en"  # ISO language code (en, es, fr, de, etc.)


# ============================================================================
# Data Models
# ============================================================================


class Chapter(BaseModel):
    """Represents a single chapter in the analysis."""

    header: str = Field(description="A descriptive title for the chapter")
    summary: str = Field(description="A comprehensive summary of the chapter content")
    key_points: list[str] = Field(description="Important takeaways and insights from this chapter")

    @field_validator("header", "summary")
    def convert_string_to_hk(cls, value: str) -> str:
        """Convert string fields to Traditional Chinese."""
        return s2hk(value)

    @field_validator("key_points")
    def convert_list_to_hk(cls, value: list[str]) -> list[str]:
        """Convert list fields to Traditional Chinese."""
        return [s2hk(item) for item in value]


class Analysis(BaseModel):
    """Complete analysis of video content."""

    title: str = Field(description="The main title or topic of the video content")
    summary: str = Field(description="A comprehensive summary of the video content")
    takeaways: list[str] = Field(description="Key insights and actionable takeaways for the audience", min_length=3, max_length=8)
    chapters: list[Chapter] = Field(description="Structured breakdown of content into logical chapters")
    keywords: list[str] = Field(description="The most relevant keywords in the analysis worthy of highlighting", min_length=3, max_length=3)
    target_language: str | None = Field(default=None, description="The language the content to be translated to")

    @field_validator("title", "summary")
    def convert_string_to_hk(cls, value: str) -> str:
        """Convert string fields to Traditional Chinese."""
        return s2hk(value)

    @field_validator("takeaways", "keywords")
    def convert_list_to_hk(cls, value: list[str]) -> list[str]:
        """Convert list fields to Traditional Chinese."""
        return [s2hk(item) for item in value]


class Rate(BaseModel):
    """Quality rating for a single aspect."""

    rate: Literal["Fail", "Refine", "Pass"] = Field(description="Score for the quality aspect")
    reason: str = Field(description="Reason for the score")


class Quality(BaseModel):
    """Quality assessment of the analysis."""

    completeness: Rate = Field(description="Rate for completeness: The entire transcript has been considered")
    structure: Rate = Field(description="Rate for structure: The result is in desired structures")
    no_garbage: Rate = Field(description="Rate for no_garbage: The promotional and meaningless content are removed")
    meta_language_avoidance: Rate = Field(description="Rate for meta-language avoidance: No phrases like 'This chapter introduces', 'This section covers', etc.")
    useful_keywords: Rate = Field(description="Rate for keywords: The keywords are useful for highlighting the analysis")
    correct_language: Rate = Field(description="Rate for language: Match the original language of the transcript or user requested")

    @property
    def all_aspects(self) -> list[Rate]:
        """Return all quality aspects as a list."""
        return [
            self.completeness,
            self.structure,
            self.no_garbage,
            self.meta_language_avoidance,
            self.useful_keywords,
            self.correct_language,
        ]

    @property
    def percentage_score(self) -> int:
        """Calculate percentage score based on Pass/Refine/Fail ratings."""
        aspects = self.all_aspects
        pass_count = sum(1 for a in aspects if a.rate == "Pass")
        refine_count = sum(1 for a in aspects if a.rate == "Refine")
        # Pass = 100%, Refine = 50%, Fail = 0%
        return int((pass_count * 100 + refine_count * 50) / len(aspects))

    @property
    def is_acceptable(self) -> bool:
        """Check if quality score meets minimum threshold."""
        return self.percentage_score >= MIN_QUALITY_SCORE


class SummarizerState(BaseModel):
    """State schema for the summarization graph."""

    transcript: str | None = None
    analysis: Analysis | None = None
    quality: Quality | None = None
    target_language: str | None = None
    iteration_count: int = 0
    is_complete: bool = False


class SummarizerOutput(BaseModel):
    """Output schema for the summarization graph."""

    analysis: Analysis
    quality: Quality | None = None
    iteration_count: int
    transcript: str | None = None


# ============================================================================
# Graph Nodes
# ============================================================================


def analysis_node(state: SummarizerState) -> dict:
    """Generate analysis from transcript."""
    llm = ChatOpenRouter(
        model=ANALYSIS_MODEL,
        temperature=0,
        reasoning_effort="medium",
    ).with_structured_output(Analysis)

    system_prompt = "Analyze the transcript and create a comprehensive analysis with clear structure, key insights, and meaningful keywords. Avoid meta-language phrases."
    if state.target_language:
        system_prompt += f" Output the analysis in {state.target_language}."

    messages = [
        SystemMessage(content=system_prompt),
        HumanMessage(content=f"Transcript:\n{state.transcript}"),
    ]

    analysis = llm.invoke(messages)

    return {
        "analysis": analysis,
        "iteration_count": state.iteration_count + 1,
    }


def quality_node(state: SummarizerState) -> dict:
    """Assess quality of analysis."""
    llm = ChatOpenRouter(
        model=QUALITY_MODEL,
        temperature=0,
        reasoning_effort="low",
    ).with_structured_output(Quality)

    system_prompt = "Evaluate the analysis against the transcript and provide each aspect a rating (Pass/Refine/Fail) with reasons."
    if state.target_language:
        system_prompt += f" Verify that the analysis is in {state.target_language}."

    analysis_json = state.analysis.model_dump_json() if state.analysis else "No analysis provided"
    messages = [
        SystemMessage(content=system_prompt),
        HumanMessage(content=f"Transcript:\n{state.transcript}\n\nAnalysis:\n{analysis_json}"),
    ]

    quality: Quality = llm.invoke(messages)

    return {
        "quality": quality,
        "is_complete": quality.is_acceptable,
    }


# ============================================================================
# Graph Construction
# ============================================================================


def should_continue(state: SummarizerState) -> str:
    """Determine next step in workflow."""
    quality_percent = state.quality.percentage_score if state.quality else None
    quality_display = f"{quality_percent}%" if quality_percent is not None else "N/A"

    if state.is_complete:
        logger.info("✅ Complete: quality %s", quality_display)
        return END

    if state.quality and not state.quality.is_acceptable and state.iteration_count < MAX_ITERATIONS:
        logger.info("🔄 Refining: quality %s < %s%% (iteration %s)", quality_display, MIN_QUALITY_SCORE, state.iteration_count + 1)
        return "analysis"

    logger.info("⚠️ Stopping: quality %s, %s iterations", quality_display, state.iteration_count)
    return END


def create_graph() -> StateGraph:
    """Create the summarization workflow graph with conditional routing."""
    builder = StateGraph(
        SummarizerState,
        output_schema=SummarizerOutput,
    )

    builder.add_node("analysis", analysis_node)
    builder.add_node("quality", quality_node)

    builder.add_edge(START, "analysis")
    builder.add_edge("analysis", "quality")

    builder.add_conditional_edges(
        "quality",
        should_continue,
        {
            "analysis": "analysis",
            END: END,
        },
    )

    return builder.compile()


# ============================================================================
# Helper Functions
# ============================================================================


def _extract_transcript(transcript_or_url: str) -> str:
    """Extract transcript from URL or return text directly."""
    if is_youtube_url(transcript_or_url):
        result: YouTubeScrapperResult = scrap_youtube(transcript_or_url)
        if not result.has_transcript:
            raise ValueError("Video has no transcript")
        if not result.parsed_transcript:
            raise ValueError("Transcript is empty")
        return result.parsed_transcript

    if not transcript_or_url or not transcript_or_url.strip():
        raise ValueError("Transcript cannot be empty")

    return transcript_or_url


# ============================================================================
# Public API
# ============================================================================


def summarize_video(
    transcript_or_url: str,
    target_language: str | None = None,
) -> Analysis:
    """Summarize YouTube video or text transcript with quality self-checking."""
    graph = create_graph()
    transcript = _extract_transcript(transcript_or_url)

    initial_state = SummarizerState(
        transcript=transcript,
        target_language=target_language or TARGET_LANGUAGE,
    )
    result: dict = graph.invoke(initial_state.model_dump())
    output = SummarizerOutput.model_validate(result)

    quality_percent = output.quality.percentage_score if output.quality else None
    quality_display = f"{quality_percent}%" if quality_percent is not None else "N/A"
    logger.info("🎯 Final: quality %s, %s iterations", quality_display, output.iteration_count)
    return output.analysis


def stream_summarize_video(
    transcript_or_url: str,
    target_language: str | None = None,
) -> Generator[SummarizerState, None, None]:
    """Stream the summarization process with progress updates."""
    graph = create_graph()
    transcript = _extract_transcript(transcript_or_url)

    initial_state = SummarizerState(
        transcript=transcript,
        target_language=target_language or TARGET_LANGUAGE,
    )
    for chunk in graph.stream(initial_state.model_dump(), stream_mode="values"):
        yield SummarizerState.model_validate(chunk)<|MERGE_RESOLUTION|>--- conflicted
+++ resolved
@@ -1,10 +1,6 @@
 """YouTube video transcript summarization using LangChain with LangGraph self-checking workflow."""
 
 from collections.abc import Generator
-<<<<<<< HEAD
-import logging
-=======
->>>>>>> bfa3c6c0
 from typing import Literal
 
 from langchain_core.messages import HumanMessage, SystemMessage
@@ -14,8 +10,6 @@
 from .openrouter import ChatOpenRouter
 from .scrapper import YouTubeScrapperResult, scrap_youtube
 from .utils import is_youtube_url, s2hk
-
-logger = logging.getLogger(__name__)
 
 # ============================================================================
 # Configuration
@@ -203,14 +197,14 @@
     quality_display = f"{quality_percent}%" if quality_percent is not None else "N/A"
 
     if state.is_complete:
-        logger.info("✅ Complete: quality %s", quality_display)
+        print(f"✅ Complete: quality {quality_display}")
         return END
 
     if state.quality and not state.quality.is_acceptable and state.iteration_count < MAX_ITERATIONS:
-        logger.info("🔄 Refining: quality %s < %s%% (iteration %s)", quality_display, MIN_QUALITY_SCORE, state.iteration_count + 1)
+        print(f"🔄 Refining: quality {quality_display} < {MIN_QUALITY_SCORE}% (iteration {state.iteration_count + 1})")
         return "analysis"
 
-    logger.info("⚠️ Stopping: quality %s, %s iterations", quality_display, state.iteration_count)
+    print(f"⚠️ Stopping: quality {quality_display}, {state.iteration_count} iterations")
     return END
 
 
@@ -282,7 +276,7 @@
 
     quality_percent = output.quality.percentage_score if output.quality else None
     quality_display = f"{quality_percent}%" if quality_percent is not None else "N/A"
-    logger.info("🎯 Final: quality %s, %s iterations", quality_display, output.iteration_count)
+    print(f"🎯 Final: quality {quality_display}, {output.iteration_count} iterations")
     return output.analysis
 
 
